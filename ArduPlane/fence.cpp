--- conflicted
+++ resolved
@@ -49,17 +49,11 @@
         return;
     }
 
-<<<<<<< HEAD
     if( !orig_breaches && new_breaches && plane.is_flying()) {
         GCS_SEND_TEXT(MAV_SEVERITY_NOTICE, "Fence Breached");
     }
 
     if (new_breaches || orig_breaches) {
-=======
-    if (new_breaches) {
-        GCS_SEND_TEXT(MAV_SEVERITY_NOTICE, "Fence Breached");
-
->>>>>>> eed638c2
         // if the user wants some kind of response and motors are armed
         const uint8_t fence_act = fence.get_action();
         switch (fence_act) {
