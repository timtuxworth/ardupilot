--- conflicted
+++ resolved
@@ -39,11 +39,8 @@
         QRTL          = 21,
         QAUTOTUNE     = 22,
         QACRO         = 23,
-<<<<<<< HEAD
-        STALLRECOVERY = 24,
-=======
         FOLLOW        = 24,  // follow attempts to follow another vehicle or ground station or gimbal roi
->>>>>>> 753e8bfa
+        STALLRECOVERY = 25,
     };
 
     // Constructor
